#!/usr/bin/env python

#####################################################################
# Software License Agreement (BSD License)
#
# Copyright (c) 2011, Willow Garage, Inc.
# All rights reserved.
#
# Redistribution and use in source and binary forms, with or without
# modification, are permitted provided that the following conditions
# are met:
#
#  * Redistributions of source code must retain the above copyright
#    notice, this list of conditions and the following disclaimer.
#  * Redistributions in binary form must reproduce the above
#    copyright notice, this list of conditions and the following
#    disclaimer in the documentation and/or other materials provided
#    with the distribution.
#  * Neither the name of Willow Garage, Inc. nor the names of its
#    contributors may be used to endorse or promote products derived
#    from this software without specific prior written permission.
#
# THIS SOFTWARE IS PROVIDED BY THE COPYRIGHT HOLDERS AND CONTRIBUTORS
# "AS IS" AND ANY EXPRESS OR IMPLIED WARRANTIES, INCLUDING, BUT NOT
# LIMITED TO, THE IMPLIED WARRANTIES OF MERCHANTABILITY AND FITNESS
# FOR A PARTICULAR PURPOSE ARE DISCLAIMED. IN NO EVENT SHALL THE
# COPYRIGHT OWNER OR CONTRIBUTORS BE LIABLE FOR ANY DIRECT, INDIRECT,
# INCIDENTAL, SPECIAL, EXEMPLARY, OR CONSEQUENTIAL DAMAGES (INCLUDING,
# BUT NOT LIMITED TO, PROCUREMENT OF SUBSTITUTE GOODS OR SERVICES;
# LOSS OF USE, DATA, OR PROFITS; OR BUSINESS INTERRUPTION) HOWEVER
# CAUSED AND ON ANY THEORY OF LIABILITY, WHETHER IN CONTRACT, STRICT
# LIABILITY, OR TORT (INCLUDING NEGLIGENCE OR OTHERWISE) ARISING IN
# ANY WAY OUT OF THE USE OF THIS SOFTWARE, EVEN IF ADVISED OF THE
# POSSIBILITY OF SUCH DAMAGE.

from __future__ import print_function

__author__ = "mferguson@willowgarage.com (Michael Ferguson)"

import roslib
import roslib.srvs
import roslib.message
import rospkg
import rospy

import os, sys, subprocess, re

# for copying files
import shutil

def type_to_var(ty):
    lookup = {
        1 : 'uint8_t',
        2 : 'uint16_t',
        4 : 'uint32_t',
        8 : 'uint64_t',
    }
    return lookup[ty]

#####################################################################
# Data Types

class EnumerationType:
    """ For data values. """

    def __init__(self, name, ty, value):
        self.name = name
        self.type = ty
        self.value = value

    def make_declaration(self, f):
        f.write('      enum { %s = %s };\n' % (self.name, self.value))

class PrimitiveDataType:
    """ Our datatype is a C/C++ primitive. """

    def __init__(self, name, ty, bytes):
        self.name = name
        self.type = ty
        self.bytes = bytes

    def make_declaration(self, f):
        f.write('      %s %s;\n' % (self.type, self.name) )

    def serialize(self, f):
        cn = self.name.replace("[","").replace("]","").split(".")[-1]
        if self.type != type_to_var(self.bytes):
            f.write('      union {\n')
            f.write('        %s real;\n' % self.type)
            f.write('        %s base;\n' % type_to_var(self.bytes))
            f.write('      } u_%s;\n' % cn)
            f.write('      u_%s.real = this->%s;\n' % (cn,self.name))
            for i in range(self.bytes):
                f.write('      *(outbuffer + offset + %d) = (u_%s.base >> (8 * %d)) & 0xFF;\n' % (i, cn, i) )
        else:
            for i in range(self.bytes):
                f.write('      *(outbuffer + offset + %d) = (this->%s >> (8 * %d)) & 0xFF;\n' % (i, self.name, i) )
        f.write('      offset += sizeof(this->%s);\n' % self.name)

    def deserialize(self, f):
        cn = self.name.replace("[","").replace("]","").split(".")[-1]
        if self.type != type_to_var(self.bytes):
            f.write('      union {\n')
            f.write('        %s real;\n' % self.type)
            f.write('        %s base;\n' % type_to_var(self.bytes))
            f.write('      } u_%s;\n' % cn)
            f.write('      u_%s.base = 0;\n' % cn)
            for i in range(self.bytes):
                f.write('      u_%s.base |= ((%s) (*(inbuffer + offset + %d))) << (8 * %d);\n' % (cn,type_to_var(self.bytes),i,i) )
            f.write('      this->%s = u_%s.real;\n' % (self.name, cn) )
        else:
            f.write('      this->%s =  ((%s) (*(inbuffer + offset)));\n' % (self.name,self.type) )
            for i in range(self.bytes-1):
                f.write('      this->%s |= ((%s) (*(inbuffer + offset + %d))) << (8 * %d);\n' % (self.name,self.type,i+1,i+1) )
        f.write('      offset += sizeof(this->%s);\n' % self.name)


class MessageDataType(PrimitiveDataType):
    """ For when our data type is another message. """
    def serialize(self, f):
        f.write('      offset += this->%s.serialize(outbuffer + offset);\n' % self.name)

    def deserialize(self, f):
        f.write('      offset += this->%s.deserialize(inbuffer + offset);\n' % self.name)


class AVR_Float64DataType(PrimitiveDataType):
    """ AVR C/C++ has no native 64-bit support, we automatically convert to 32-bit float. """

    def make_declaration(self, f):
        f.write('      float %s;\n' % self.name )

    def serialize(self, f):
        cn = self.name.replace("[","").replace("]","")
        f.write('      int32_t * val_%s = (int32_t *) &(this->%s);\n' % (cn,self.name))
        f.write('      int32_t exp_%s = (((*val_%s)>>23)&255);\n' % (cn,cn))
        f.write('      if(exp_%s != 0)\n' % cn)
        f.write('        exp_%s += 1023-127;\n' % cn)
        f.write('      int32_t sig_%s = *val_%s;\n' % (cn,cn))
        f.write('      *(outbuffer + offset++) = 0;\n') # 29 blank bits
        f.write('      *(outbuffer + offset++) = 0;\n')
        f.write('      *(outbuffer + offset++) = 0;\n')
        f.write('      *(outbuffer + offset++) = (sig_%s<<5) & 0xff;\n' % cn)
        f.write('      *(outbuffer + offset++) = (sig_%s>>3) & 0xff;\n' % cn)
        f.write('      *(outbuffer + offset++) = (sig_%s>>11) & 0xff;\n' % cn)
        f.write('      *(outbuffer + offset++) = ((exp_%s<<4) & 0xF0) | ((sig_%s>>19)&0x0F);\n' % (cn,cn))
        f.write('      *(outbuffer + offset++) = (exp_%s>>4) & 0x7F;\n' % cn)
        f.write('      if(this->%s < 0) *(outbuffer + offset -1) |= 0x80;\n' % self.name)

    def deserialize(self, f):
        cn = self.name.replace("[","").replace("]","")
        f.write('      uint32_t * val_%s = (uint32_t*) &(this->%s);\n' % (cn,self.name))
        f.write('      offset += 3;\n') # 29 blank bits
        f.write('      *val_%s = ((uint32_t)(*(inbuffer + offset++))>>5 & 0x07);\n' % cn)
        f.write('      *val_%s |= ((uint32_t)(*(inbuffer + offset++)) & 0xff)<<3;\n' % cn)
        f.write('      *val_%s |= ((uint32_t)(*(inbuffer + offset++)) & 0xff)<<11;\n' % cn)
        f.write('      *val_%s |= ((uint32_t)(*(inbuffer + offset)) & 0x0f)<<19;\n' % cn)
        f.write('      uint32_t exp_%s = ((uint32_t)(*(inbuffer + offset++))&0xf0)>>4;\n' % cn)
        f.write('      exp_%s |= ((uint32_t)(*(inbuffer + offset)) & 0x7f)<<4;\n' % cn)
        f.write('      if(exp_%s !=0)\n' % cn)
        f.write('        *val_%s |= ((exp_%s)-1023+127)<<23;\n' % (cn,cn))
        f.write('      if( ((*(inbuffer+offset++)) & 0x80) > 0) this->%s = -this->%s;\n' % (self.name,self.name))


class StringDataType(PrimitiveDataType):
    """ Need to convert to signed char *. """

    def make_declaration(self, f):
        f.write('      char * %s;\n' % self.name)

    def serialize(self, f):
        cn = self.name.replace("[","").replace("]","")
        f.write('      size_t length_%s = strlen( (const char*) this->%s);\n' % (cn,self.name))
        f.write('      memcpy(outbuffer + offset, &length_%s, sizeof(size_t));\n' % cn)        
        f.write('      offset += 4;\n')
        f.write('      memcpy(outbuffer + offset, this->%s, length_%s);\n' % (self.name,cn))
        f.write('      offset += length_%s;\n' % cn)
<<<<<<< HEAD
=======
        #f.write('      uint32_t * length_%s = (uint32_t *)(outbuffer + offset);\n' % cn)
        #f.write('      *length_%s = strlen( (const char*) this->%s);\n' % (cn,self.name))
        #f.write('      offset += 4;\n')
        #f.write('      memcpy(outbuffer + offset, this->%s, *length_%s);\n' % (self.name,cn))
        #f.write('      offset += *length_%s;\n' % cn)
>>>>>>> 912e0385

    def deserialize(self, f):
        cn = self.name.replace("[","").replace("]","")
        f.write('      size_t length_%s;\n' % cn)
        f.write('      memcpy(&length_%s, (inbuffer + offset), sizeof(size_t));\n' % cn)
        f.write('      offset += 4;\n')
        f.write('      for(unsigned int k= offset; k< offset+length_%s; ++k){\n'%cn) #shift for null character
        f.write('          inbuffer[k-1]=inbuffer[k];\n')
        f.write('      }\n')
        f.write('      inbuffer[offset+length_%s-1]=0;\n'%cn)
        f.write('      this->%s = (char *)(inbuffer + offset-1);\n' % self.name)
        f.write('      offset += length_%s;\n' % cn)

<<<<<<< HEAD
=======
        #f.write('      uint32_t length_%s = *(uint32_t *)(inbuffer + offset);\n' % cn)
        #f.write('      offset += 4;\n')
        #f.write('      for(unsigned int k= offset; k< offset+length_%s; ++k){\n'%cn) #shift for null character
        #f.write('          inbuffer[k-1]=inbuffer[k];\n')
        #f.write('      }\n')
        #f.write('      inbuffer[offset+length_%s-1]=0;\n'%cn)
        #f.write('      this->%s = (char *)(inbuffer + offset-1);\n' % self.name)
        #f.write('      offset += length_%s;\n' % cn)


>>>>>>> 912e0385
class TimeDataType(PrimitiveDataType):

    def __init__(self, name, ty, bytes):
        self.name = name
        self.type = ty
        self.sec = PrimitiveDataType(name+'.sec','uint32_t',4)
        self.nsec = PrimitiveDataType(name+'.nsec','uint32_t',4)

    def make_declaration(self, f):
        f.write('      %s %s;\n' % (self.type, self.name))

    def serialize(self, f):
        self.sec.serialize(f)
        self.nsec.serialize(f)

    def deserialize(self, f):
        self.sec.deserialize(f)
        self.nsec.deserialize(f)


class ArrayDataType(PrimitiveDataType):

    def __init__(self, name, ty, bytes, cls, array_size=None):
        self.name = name
        self.type = ty
        self.bytes = bytes
        self.size = array_size
        self.cls = cls

    def make_declaration(self, f):
        c = self.cls("*"+self.name, self.type, self.bytes)
        if self.size == None:
            f.write('      uint8_t %s_length;\n' % self.name)
            f.write('      %s st_%s;\n' % (self.type, self.name)) # static instance for copy
            f.write('      %s * %s;\n' % (self.type, self.name))
        else:
            f.write('      %s %s[%d];\n' % (self.type, self.name, self.size))

    def serialize(self, f):
        c = self.cls(self.name+"[i]", self.type, self.bytes)
        if self.size == None:
            # serialize length
            f.write('      *(outbuffer + offset++) = %s_length;\n' % self.name)
            f.write('      *(outbuffer + offset++) = 0;\n')
            f.write('      *(outbuffer + offset++) = 0;\n')
            f.write('      *(outbuffer + offset++) = 0;\n')
            f.write('      for( uint8_t i = 0; i < %s_length; i++){\n' % self.name)
            c.serialize(f)
            f.write('      }\n')
        else:
            f.write('      unsigned char * %s_val = (unsigned char *) this->%s;\n' % (self.name, self.name))
            f.write('      for( uint8_t i = 0; i < %d; i++){\n' % (self.size) )
            c.serialize(f)
            f.write('      }\n')

    def deserialize(self, f):
        if self.size == None:
            c = self.cls("st_"+self.name, self.type, self.bytes)
            # deserialize length
            f.write('      uint8_t %s_lengthT = *(inbuffer + offset++);\n' % self.name)
            f.write('      if(%s_lengthT > %s_length)\n' % (self.name, self.name))
            f.write('        this->%s = (%s*)realloc(this->%s, %s_lengthT * sizeof(%s));\n' % (self.name, self.type, self.name, self.name, self.type))
            f.write('      offset += 3;\n')
            f.write('      %s_length = %s_lengthT;\n' % (self.name, self.name))
            # copy to array
            f.write('      for( uint8_t i = 0; i < %s_length; i++){\n' % (self.name) )
            c.deserialize(f)
            f.write('        memcpy( &(this->%s[i]), &(this->st_%s), sizeof(%s));\n' % (self.name, self.name, self.type))
            f.write('      }\n')
        else:
            c = self.cls(self.name+"[i]", self.type, self.bytes)
            f.write('      uint8_t * %s_val = (uint8_t*) this->%s;\n' % (self.name, self.name))
            f.write('      for( uint8_t i = 0; i < %d; i++){\n' % (self.size) )
            c.deserialize(f)
            f.write('      }\n')

#####################################################################
# Messages

class Message:
    """ Parses message definitions into something we can export. """
    global ROS_TO_EMBEDDED_TYPES

    def __init__(self, name, package, definition, md5):

        self.name = name            # name of message/class
        self.package = package      # package we reside in
        self.md5 = md5              # checksum
        self.includes = list()      # other files we must include

        self.data = list()          # data types for code generation
        self.enums = list()

        # parse definition
        for line in definition:
            # prep work
            line = line.strip().rstrip()
            value = None
            if line.find("#") > -1:
                line = line[0:line.find("#")]
            if line.find("=") > -1:
                try:
                    value = line[line.find("=")+1:]
                except:
                    value = '"' + line[line.find("=")+1:] + '"';
                line = line[0:line.find("=")]

            # find package/class name
            line = line.replace("\t", " ")
            l = line.split(" ")
            while "" in l:
                l.remove("")
            if len(l) < 2:
                continue
            ty, name = l[0:2]
            if value != None:
                self.enums.append( EnumerationType(name, ty, value))
                continue

            try:
                type_package, type_name = ty.split("/")
            except:
                type_package = None
                type_name = ty
            type_array = False
            if type_name.find('[') > 0:
                type_array = True
                try:
                    type_array_size = int(type_name[type_name.find('[')+1:type_name.find(']')])
                except:
                    type_array_size = None
                type_name = type_name[0:type_name.find('[')]

            # convert to C type if primitive, expand name otherwise
            try:
                code_type = ROS_TO_EMBEDDED_TYPES[type_name][0]
                size = ROS_TO_EMBEDDED_TYPES[type_name][1]
                cls = ROS_TO_EMBEDDED_TYPES[type_name][2]
                for include in ROS_TO_EMBEDDED_TYPES[type_name][3]:
                    if include not in self.includes:
                        self.includes.append(include)
            except:
                if type_package == None:
                    type_package = self.package
                if type_package+"/"+type_name not in self.includes:
                    self.includes.append(type_package+"/"+type_name)
                cls = MessageDataType
                code_type = type_package + "::" + type_name
                size = 0
            if type_array:
                self.data.append( ArrayDataType(name, code_type, size, cls, type_array_size ) )
            else:
                self.data.append( cls(name, code_type, size) )

    def _write_serializer(self, f):
                # serializer
        f.write('\n')
        f.write('    virtual int serialize(unsigned char *outbuffer) const\n')
        f.write('    {\n')
        f.write('      int offset = 0;\n')
        for d in self.data:
            d.serialize(f)
        f.write('      return offset;\n');
        f.write('    }\n')
        f.write('\n')

    def _write_deserializer(self, f):
        # deserializer
        f.write('    virtual int deserialize(unsigned char *inbuffer)\n')
        f.write('    {\n')
        f.write('      int offset = 0;\n')
        for d in self.data:
            d.deserialize(f)
        f.write('     return offset;\n');
        f.write('    }\n')
        f.write('\n')

    def _write_std_includes(self, f):
        f.write('#include <stdint.h>\n')
        f.write('#include <string.h>\n')
        f.write('#include <stdlib.h>\n')
        f.write('#include "ros/msg.h"\n')

    def _write_msg_includes(self,f):
        for i in self.includes:
            f.write('#include "%s.h"\n' % i)

    def _write_data(self, f):
        for d in self.data:
            d.make_declaration(f)
        for e in self.enums:
            e.make_declaration(f)

    def _write_getType(self, f):
        f.write('    const char * getType(){ return "%s/%s"; };\n'%(self.package, self.name))

    def _write_getMD5(self, f):
        f.write('    const char * getMD5(){ return "%s"; };\n'%self.md5)

    def _write_impl(self, f):
        f.write('  class %s : public ros::Msg\n' % self.name)
        f.write('  {\n')
        f.write('    public:\n')
        self._write_data(f)
        self._write_serializer(f)
        self._write_deserializer(f)
        self._write_getType(f)
        self._write_getMD5(f)
        f.write('\n')
        f.write('  };\n')

    def make_header(self, f):
        f.write('#ifndef _ROS_%s_%s_h\n'%(self.package, self.name))
        f.write('#define _ROS_%s_%s_h\n'%(self.package, self.name))
        f.write('\n')
        self._write_std_includes(f)
        self._write_msg_includes(f)

        f.write('\n')
        f.write('namespace %s\n' % self.package)
        f.write('{\n')
        f.write('\n')
        self._write_impl(f)
        f.write('\n')
        f.write('}\n')

        f.write('#endif')

class Service:
    def __init__(self, name, package, definition, md5req, md5res):
        """
        @param name -  name of service
        @param package - name of service package
        @param definition - list of lines of  definition
        """

        self.name = name
        self.package = package

        sep_line = None
        sep = re.compile('---*')
        for i in range(0, len(definition)):
            if (None!= re.match(sep, definition[i]) ):
                sep_line = i
                break
        self.req_def = definition[0:sep_line]
        self.resp_def = definition[sep_line+1:]

        self.req = Message(name+"Request", package, self.req_def, md5req)
        self.resp = Message(name+"Response", package, self.resp_def, md5res)

    def make_header(self, f):
        f.write('#ifndef _ROS_SERVICE_%s_h\n' % self.name)
        f.write('#define _ROS_SERVICE_%s_h\n' % self.name)

        self.req._write_std_includes(f)
        includes = self.req.includes
        includes.extend(self.resp.includes)
        includes = list(set(includes))
        for inc in includes:
            f.write('#include "%s.h"\n' % inc)

        f.write('\n')
        f.write('namespace %s\n' % self.package)
        f.write('{\n')
        f.write('\n')
        f.write('static const char %s[] = "%s/%s";\n'%(self.name.upper(), self.package, self.name))

        def write_type(out, name):
            out.write('    const char * getType(){ return %s; };\n'%(name))
        _write_getType = lambda out: write_type(out, self.name.upper())
        self.req._write_getType = _write_getType
        self.resp._write_getType = _write_getType

        f.write('\n')
        self.req._write_impl(f)
        f.write('\n')
        self.resp._write_impl(f)
        f.write('\n')
        f.write('  class %s {\n' % self.name )
        f.write('    public:\n')
        f.write('    typedef %s Request;\n' % self.req.name )
        f.write('    typedef %s Response;\n' % self.resp.name )
        f.write('  };\n')
        f.write('\n')

        f.write('}\n')

        f.write('#endif\n')


#####################################################################
# Make a Library

def MakeLibrary(package, output_path, rospack):
    pkg_dir = rospack.get_path(package)

    # find the messages in this package
    messages = list()
    if os.path.exists(pkg_dir+"/msg"):
        print('Exporting %s\n'%package)
        sys.stdout.write('  Messages:')
        sys.stdout.write('\n    ')
        for f in os.listdir(pkg_dir+"/msg"):
            if f.endswith(".msg"):
                file = pkg_dir + "/msg/" + f
                # add to list of messages
                print('%s,'%f[0:-4], end='')
                definition = open(file).readlines()
                md5sum = roslib.message.get_message_class(package+'/'+f[0:-4])._md5sum
                messages.append( Message(f[0:-4], package, definition, md5sum) )

    # find the services in this package
    services = list()
    if (os.path.exists(pkg_dir+"/srv/")):
        if messages == list():
            print('Exporting %s\n'%package)
        else:
            print('\n')
        sys.stdout.write('  Services:')
        sys.stdout.write('\n    ')
        for f in os.listdir(pkg_dir+"/srv"):
            if f.endswith(".srv"):
                file = pkg_dir + "/srv/" + f
                # add to list of messages
                print('%s,'%f[0:-4], end='')
                definition, service = roslib.srvs.load_from_file(file)
                definition = open(file).readlines()
                md5req = roslib.message.get_service_class(package+'/'+f[0:-4])._request_class._md5sum
                md5res = roslib.message.get_service_class(package+'/'+f[0:-4])._response_class._md5sum
                messages.append( Service(f[0:-4], package, definition, md5req, md5res ) )
        print('\n')

    # generate for each message
    output_path = output_path + "/" + package
    for msg in messages:
        if not os.path.exists(output_path):
            os.makedirs(output_path)
        header = open(output_path + "/" + msg.name + ".h", "w")
        msg.make_header(header)
        header.close()

def get_dependency_sorted_package_list(rospack):
    ''' Returns a list of package names, sorted by dependencies. '''
    pkgs = rospack.list()
    dependency_list = list()
    for p in pkgs:
        try:
            depends = rospack.get_depends(p)
            dependent = False
            for i in range(len(dependency_list)):
                if dependency_list[i] in depends:
                    dependency_list.insert(i, p)
                    dependent = True
                    break
            if not dependent:
                dependency_list.append(p)
        except rospkg.common.ResourceNotFound:
            print('[%s]:Not Found'%p)
    dependency_list.reverse()
    return dependency_list

def rosserial_generate(rospack, path, mapping):
    # horrible hack -- make this die
    global ROS_TO_EMBEDDED_TYPES
    ROS_TO_EMBEDDED_TYPES = mapping

    # find and sort all packages
    pkgs = get_dependency_sorted_package_list(rospack)

    # gimme messages
    failed = []
    for p in pkgs:
        try:
            MakeLibrary(p, path, rospack)
        except:
            failed.append(p)
    print('\n')
    if len(failed) > 0:
        print('*** Warning, failed to generate libraries for the following packages: ***')
        for f in failed:
            print('    %s'%f)
    print('\n')

def rosserial_client_copy_files(rospack, path):
    os.makedirs(path+"/ros")
    os.makedirs(path+"/tf")
    files = ['duration.cpp',
             'time.cpp',
             'ros/duration.h',
             'ros/msg.h',
             'ros/node_handle.h',
             'ros/publisher.h',
             'ros/service_client.h',
             'ros/service_server.h',
             'ros/subscriber.h',
             'ros/time.h',
             'tf/tf.h',
             'tf/transform_broadcaster.h']
    mydir = rospack.get_path("rosserial_client")
    for f in files:
        shutil.copy(mydir+"/src/ros_lib/"+f, path+f)
<|MERGE_RESOLUTION|>--- conflicted
+++ resolved
@@ -175,14 +175,6 @@
         f.write('      offset += 4;\n')
         f.write('      memcpy(outbuffer + offset, this->%s, length_%s);\n' % (self.name,cn))
         f.write('      offset += length_%s;\n' % cn)
-<<<<<<< HEAD
-=======
-        #f.write('      uint32_t * length_%s = (uint32_t *)(outbuffer + offset);\n' % cn)
-        #f.write('      *length_%s = strlen( (const char*) this->%s);\n' % (cn,self.name))
-        #f.write('      offset += 4;\n')
-        #f.write('      memcpy(outbuffer + offset, this->%s, *length_%s);\n' % (self.name,cn))
-        #f.write('      offset += *length_%s;\n' % cn)
->>>>>>> 912e0385
 
     def deserialize(self, f):
         cn = self.name.replace("[","").replace("]","")
@@ -196,19 +188,7 @@
         f.write('      this->%s = (char *)(inbuffer + offset-1);\n' % self.name)
         f.write('      offset += length_%s;\n' % cn)
 
-<<<<<<< HEAD
-=======
-        #f.write('      uint32_t length_%s = *(uint32_t *)(inbuffer + offset);\n' % cn)
-        #f.write('      offset += 4;\n')
-        #f.write('      for(unsigned int k= offset; k< offset+length_%s; ++k){\n'%cn) #shift for null character
-        #f.write('          inbuffer[k-1]=inbuffer[k];\n')
-        #f.write('      }\n')
-        #f.write('      inbuffer[offset+length_%s-1]=0;\n'%cn)
-        #f.write('      this->%s = (char *)(inbuffer + offset-1);\n' % self.name)
-        #f.write('      offset += length_%s;\n' % cn)
-
-
->>>>>>> 912e0385
+
 class TimeDataType(PrimitiveDataType):
 
     def __init__(self, name, ty, bytes):
