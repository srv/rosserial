/**
 *
 *  \file
 *  \brief      Classes which manage the Publish and Subscribe relationships
 *              that a Session has with its client.
 *  \author     Mike Purvis <mpurvis@clearpathrobotics.com>
 *  \copyright  Copyright (c) 2013, Clearpath Robotics, Inc.
 *
 * Redistribution and use in source and binary forms, with or without
 * modification, are permitted provided that the following conditions are met:
 *     * Redistributions of source code must retain the above copyright
 *       notice, this list of conditions and the following disclaimer.
 *     * Redistributions in binary form must reproduce the above copyright
 *       notice, this list of conditions and the following disclaimer in the
 *       documentation and/or other materials provided with the distribution.
 *     * Neither the name of Clearpath Robotics, Inc. nor the
 *       names of its contributors may be used to endorse or promote products
 *       derived from this software without specific prior written permission.
 *
 * THIS SOFTWARE IS PROVIDED BY THE COPYRIGHT HOLDERS AND CONTRIBUTORS "AS IS" AND
 * ANY EXPRESS OR IMPLIED WARRANTIES, INCLUDING, BUT NOT LIMITED TO, THE IMPLIED
 * WARRANTIES OF MERCHANTABILITY AND FITNESS FOR A PARTICULAR PURPOSE ARE
 * DISCLAIMED. IN NO EVENT SHALL CLEARPATH ROBOTICS, INC. BE LIABLE FOR ANY
 * DIRECT, INDIRECT, INCIDENTAL, SPECIAL, EXEMPLARY, OR CONSEQUENTIAL DAMAGES
 * (INCLUDING, BUT NOT LIMITED TO, PROCUREMENT OF SUBSTITUTE GOODS OR SERVICES;
 * LOSS OF USE, DATA, OR PROFITS; OR BUSINESS INTERRUPTION) HOWEVER CAUSED AND
 * ON ANY THEORY OF LIABILITY, WHETHER IN CONTRACT, STRICT LIABILITY, OR TORT
 * (INCLUDING NEGLIGENCE OR OTHERWISE) ARISING IN ANY WAY OUT OF THE USE OF THIS
 * SOFTWARE, EVEN IF ADVISED OF THE POSSIBILITY OF SUCH DAMAGE.
 *
 * Please send comments, questions, or patches to code@clearpathrobotics.com
 *
 */

#ifndef ROSSERIAL_SERVER_TOPIC_HANDLERS_H
#define ROSSERIAL_SERVER_TOPIC_HANDLERS_H

#include <ros/ros.h>
#include <rosserial_msgs/TopicInfo.h>
#include <rosserial_msgs/RequestMessageInfo.h>
#include <rosserial_msgs/RequestServiceInfo.h>
#include <topic_tools/shape_shifter.h>

namespace rosserial_server
{

class Publisher {
public:
  Publisher(ros::NodeHandle& nh, rosserial_msgs::TopicInfo& topic_info) {
    if (!message_service_.isValid()) {
      // lazy-initialize the service caller.
      message_service_ = nh.serviceClient<rosserial_msgs::RequestMessageInfo>("message_info");
      if (!message_service_.waitForExistence(ros::Duration(5.0))) {
        ROS_WARN("Timed out waiting for message_info service to become available.");
      }
    }

    rosserial_msgs::RequestMessageInfo info;
    info.request.type = topic_info.message_type;
    //topic_info.md5sum = info.response.md5; //ADDED (eric)
    ROS_INFO_STREAM("info.response.md5---> " << info.response.md5);
    ROS_INFO_STREAM("topic_info.md5sum---> " << topic_info.md5sum);
    //ROS_INFO_STREAM("info.getMD5()---> " << info.response.getMD5());
    if (message_service_.call(info)) {
<<<<<<< HEAD

      topic_info.md5sum = info.response.md5;

      message_.morph(topic_info.md5sum, topic_info.message_type, info.response.definition, "false");
      publisher_ = message_.advertise(nh, topic_info.topic_name, 1);
=======
      ROS_INFO_STREAM("message_service_.call(info)---> " << message_service_.call(info));
      if (info.response.md5 != topic_info.md5sum) {
        ROS_WARN_STREAM("Message" << topic_info.message_type  << "MD5 sum from client does not match that in system. Will avoid using system's message definition.");
        info.response.definition = "";
      }
>>>>>>> 22867e32
    } else {
      ROS_WARN("Failed to call message_info service. Proceeding without full message definition.");
    }

    message_.morph(topic_info.md5sum, topic_info.message_type, info.response.definition, "false");
    publisher_ = message_.advertise(nh, topic_info.topic_name, 1);
  }

  void handle(ros::serialization::IStream stream) {
    ros::serialization::Serializer<topic_tools::ShapeShifter>::read(stream, message_);
    publisher_.publish(message_);
  }

  std::string get_topic() {
    return publisher_.getTopic();
  }

private:
  ros::Publisher publisher_;
  topic_tools::ShapeShifter message_;

  static ros::ServiceClient message_service_;
};

ros::ServiceClient Publisher::message_service_;
typedef boost::shared_ptr<Publisher> PublisherPtr;


class Subscriber {
public:
  Subscriber(ros::NodeHandle& nh, rosserial_msgs::TopicInfo& topic_info,
      boost::function<void(std::vector<uint8_t> buffer)> write_fn)
    : write_fn_(write_fn) {
<<<<<<< HEAD

    if (!sub_message_service_.isValid()) {
      // lazy-initialize the service caller.
      sub_message_service_ = nh.serviceClient<rosserial_msgs::RequestMessageInfo>("message_info");
      if (!sub_message_service_.waitForExistence(ros::Duration(5.0))) {
        ROS_WARN("Timed out waiting for message_info service to become available.");
      }
    }

    rosserial_msgs::RequestMessageInfo info;
    info.request.type = topic_info.message_type;
    if (sub_message_service_.call(info)) {
      topic_info.md5sum = info.response.md5;
      ros::SubscribeOptions opts;
      opts.init<topic_tools::ShapeShifter>(
          topic_info.topic_name, 1, boost::bind(&Subscriber::handle, this, _1));
      opts.md5sum = topic_info.md5sum;
      opts.datatype = topic_info.message_type;
      subscriber_ = nh.subscribe(opts);
    } else {
      ROS_ERROR("Subscriber: failed to call message_info service.");
    }
=======
    ros::SubscribeOptions opts;
    opts.init<topic_tools::ShapeShifter>(
        topic_info.topic_name, 1, boost::bind(&Subscriber::handle, this, _1));
    opts.md5sum = topic_info.md5sum;
    opts.datatype = topic_info.message_type;
    subscriber_ = nh.subscribe(opts);
>>>>>>> 22867e32
  }

  std::string get_topic() {
    return subscriber_.getTopic();
  }

private:
  void handle(const boost::shared_ptr<topic_tools::ShapeShifter const>& msg) {
    size_t length = ros::serialization::serializationLength(*msg);
    std::vector<uint8_t> buffer(length);

    ros::serialization::OStream ostream(&buffer[0], length);
    ros::serialization::Serializer<topic_tools::ShapeShifter>::write(ostream, *msg);

    write_fn_(buffer);
  }

  ros::Subscriber subscriber_;
  static ros::ServiceClient sub_message_service_;
  boost::function<void(std::vector<uint8_t> buffer)> write_fn_;
};

ros::ServiceClient Subscriber::sub_message_service_;
typedef boost::shared_ptr<Subscriber> SubscriberPtr;

class ServiceClient {
public:
  ServiceClient(ros::NodeHandle& nh, rosserial_msgs::TopicInfo& topic_info,
      boost::function<void(std::vector<uint8_t> buffer, const uint16_t topic_id)> write_fn)
    : write_fn_(write_fn) {
    topic_id_ = -1;
    if (!service_info_service_.isValid()) {
      // lazy-initialize the service caller.
      service_info_service_ = nh.serviceClient<rosserial_msgs::RequestServiceInfo>("service_info");
      if (!service_info_service_.waitForExistence(ros::Duration(5.0))) {
        ROS_WARN("Timed out waiting for service_info service to become available.");
      }
    }

    rosserial_msgs::RequestServiceInfo info;
    info.request.service = topic_info.message_type;
    ROS_DEBUG("Calling service_info service for topic name %s",topic_info.topic_name.c_str());
    if (service_info_service_.call(info)) {
      request_message_md5_ = info.response.request_md5;
      response_message_md5_ = info.response.response_md5;
    } else {
      ROS_WARN("Failed to call service_info service. The service client will be created with blank md5sum.");
    }
    ros::ServiceClientOptions opts;
    opts.service = topic_info.topic_name;
    opts.md5sum = service_md5_ = info.response.service_md5;
    opts.persistent = false; // always false for now
    service_client_ = nh.serviceClient(opts);
  }
  void setTopicId(uint16_t topic_id) {
    topic_id_ = topic_id;
  }
  std::string getRequestMessageMD5() {
    return request_message_md5_;
  }
  std::string getResponseMessageMD5() {
    return response_message_md5_;
  }

  void handle(ros::serialization::IStream stream) {
    // deserialize request message
    ros::serialization::Serializer<topic_tools::ShapeShifter>::read(stream, request_message_);

    // perform service call
    // note that at present, at least for rosserial-windows a service call returns nothing,
    // so we discard the return value of this call() invocation.
    service_client_.call(request_message_, response_message_, service_md5_);

    // write service response over the wire
    size_t length = ros::serialization::serializationLength(response_message_);
    std::vector<uint8_t> buffer(length);
    ros::serialization::OStream ostream(&buffer[0], length);
    ros::serialization::Serializer<topic_tools::ShapeShifter>::write(ostream, response_message_);
    write_fn_(buffer,topic_id_);
  }

private:
  topic_tools::ShapeShifter request_message_;
  topic_tools::ShapeShifter response_message_;
  ros::ServiceClient service_client_;
  static ros::ServiceClient service_info_service_;
  boost::function<void(std::vector<uint8_t> buffer, const uint16_t topic_id)> write_fn_;
  std::string service_md5_;
  std::string request_message_md5_;
  std::string response_message_md5_;
  uint16_t topic_id_;
};

ros::ServiceClient ServiceClient::service_info_service_;
typedef boost::shared_ptr<ServiceClient> ServiceClientPtr;

}  // namespace

#endif  // ROSSERIAL_SERVER_TOPIC_HANDLERS_H<|MERGE_RESOLUTION|>--- conflicted
+++ resolved
@@ -62,19 +62,9 @@
     ROS_INFO_STREAM("topic_info.md5sum---> " << topic_info.md5sum);
     //ROS_INFO_STREAM("info.getMD5()---> " << info.response.getMD5());
     if (message_service_.call(info)) {
-<<<<<<< HEAD
-
       topic_info.md5sum = info.response.md5;
-
       message_.morph(topic_info.md5sum, topic_info.message_type, info.response.definition, "false");
       publisher_ = message_.advertise(nh, topic_info.topic_name, 1);
-=======
-      ROS_INFO_STREAM("message_service_.call(info)---> " << message_service_.call(info));
-      if (info.response.md5 != topic_info.md5sum) {
-        ROS_WARN_STREAM("Message" << topic_info.message_type  << "MD5 sum from client does not match that in system. Will avoid using system's message definition.");
-        info.response.definition = "";
-      }
->>>>>>> 22867e32
     } else {
       ROS_WARN("Failed to call message_info service. Proceeding without full message definition.");
     }
@@ -108,8 +98,6 @@
   Subscriber(ros::NodeHandle& nh, rosserial_msgs::TopicInfo& topic_info,
       boost::function<void(std::vector<uint8_t> buffer)> write_fn)
     : write_fn_(write_fn) {
-<<<<<<< HEAD
-
     if (!sub_message_service_.isValid()) {
       // lazy-initialize the service caller.
       sub_message_service_ = nh.serviceClient<rosserial_msgs::RequestMessageInfo>("message_info");
@@ -131,14 +119,6 @@
     } else {
       ROS_ERROR("Subscriber: failed to call message_info service.");
     }
-=======
-    ros::SubscribeOptions opts;
-    opts.init<topic_tools::ShapeShifter>(
-        topic_info.topic_name, 1, boost::bind(&Subscriber::handle, this, _1));
-    opts.md5sum = topic_info.md5sum;
-    opts.datatype = topic_info.message_type;
-    subscriber_ = nh.subscribe(opts);
->>>>>>> 22867e32
   }
 
   std::string get_topic() {
