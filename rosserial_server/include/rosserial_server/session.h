/**
 *
 *  \file
 *  \brief      Class representing a session between this node and a
 *              templated rosserial client.
 *  \author     Mike Purvis <mpurvis@clearpathrobotics.com>
 *  \copyright  Copyright (c) 2013, Clearpath Robotics, Inc.
 *
 * Redistribution and use in source and binary forms, with or without
 * modification, are permitted provided that the following conditions are met:
 *     * Redistributions of source code must retain the above copyright
 *       notice, this list of conditions and the following disclaimer.
 *     * Redistributions in binary form must reproduce the above copyright
 *       notice, this list of conditions and the following disclaimer in the
 *       documentation and/or other materials provided with the distribution.
 *     * Neither the name of Clearpath Robotics, Inc. nor the
 *       names of its contributors may be used to endorse or promote products
 *       derived from this software without specific prior written permission.
 *
 * THIS SOFTWARE IS PROVIDED BY THE COPYRIGHT HOLDERS AND CONTRIBUTORS "AS IS" AND
 * ANY EXPRESS OR IMPLIED WARRANTIES, INCLUDING, BUT NOT LIMITED TO, THE IMPLIED
 * WARRANTIES OF MERCHANTABILITY AND FITNESS FOR A PARTICULAR PURPOSE ARE
 * DISCLAIMED. IN NO EVENT SHALL CLEARPATH ROBOTICS, INC. BE LIABLE FOR ANY
 * DIRECT, INDIRECT, INCIDENTAL, SPECIAL, EXEMPLARY, OR CONSEQUENTIAL DAMAGES
 * (INCLUDING, BUT NOT LIMITED TO, PROCUREMENT OF SUBSTITUTE GOODS OR SERVICES;
 * LOSS OF USE, DATA, OR PROFITS; OR BUSINESS INTERRUPTION) HOWEVER CAUSED AND
 * ON ANY THEORY OF LIABILITY, WHETHER IN CONTRACT, STRICT LIABILITY, OR TORT
 * (INCLUDING NEGLIGENCE OR OTHERWISE) ARISING IN ANY WAY OUT OF THE USE OF THIS
 * SOFTWARE, EVEN IF ADVISED OF THE POSSIBILITY OF SUCH DAMAGE.
 *
 * Please send comments, questions, or patches to code@clearpathrobotics.com
 *
 */

#ifndef ROSSERIAL_SERVER_SESSION_H
#define ROSSERIAL_SERVER_SESSION_H

#include <map>
#include <boost/bind.hpp>
#include <boost/asio.hpp>
#include <boost/function.hpp>

#include <ros/ros.h>
#include <rosserial_msgs/TopicInfo.h>
#include <rosserial_msgs/Log.h>
#include <topic_tools/shape_shifter.h>
#include <std_msgs/Time.h>
#include <std_msgs/String.h>

#include "rosserial_server/async_read_buffer.h"
#include "rosserial_server/topic_handlers.h"

#include "evologics_ros/AcousticModemPayload.h"


namespace rosserial_server
{

typedef std::vector<uint8_t> Buffer;
typedef boost::shared_ptr<Buffer> BufferPtr;

class Session
{
public:
  Session()
    : client_version(PROTOCOL_UNKNOWN),
      client_version_try(PROTOCOL_VER2),
      nhp_("~")
  {

    callbacks_[rosserial_msgs::TopicInfo::ID_LOG]
        = boost::bind(&Session::handle_log, this, _1);
  }

  virtual ~Session()
  {
    ROS_INFO("Ending session.");
  }

  void start()
  {
    ROS_INFO("Starting session.");

    // List the required topics
    required_topics_check();

    // Subscribe/publish to ros topic
    generic_sub_ = nhp_.subscribe<evologics_ros::AcousticModemPayload>("input", 1, &Session::genericCb, this);
    generic_pub_ = nhp_.advertise<evologics_ros::AcousticModemPayload>("output", 1);
  }

  enum Version {
    PROTOCOL_UNKNOWN = 0,
    PROTOCOL_VER1 = 1,
    PROTOCOL_VER2 = 2,
    PROTOCOL_MAX
  };

private:
  //// RECEIVING MESSAGES ////

  void genericCb(const evologics_ros::AcousticModemPayload::ConstPtr& msg) {

    // Extract message
    std::string payload = msg->payload;
    std::vector<uint8_t> mem(payload.begin(), payload.end());

    // Extract topic id
    uint16_t topic_id = (uint16_t)mem[0];

    // Serialize
    ros::serialization::IStream stream(&mem[1], mem.size()-1);

    if (callbacks_.count(topic_id) == 1) {
      try {
        callbacks_[topic_id](stream);
      } catch(ros::serialization::StreamOverrunException e) {
        if (topic_id < 100) {
          ROS_ERROR("Buffer overrun when attempting to parse setup message.");
          ROS_ERROR_ONCE("Is this firmware from a pre-Groovy rosserial?");
        } else {
          ROS_WARN("Buffer overrun when attempting to parse user message.");
        }
      }
    } else {
      ROS_WARN("Received message with unrecognized topicId (%d).", topic_id);
    }
  }


  //// SENDING MESSAGES ////

  // This function build the message
  void write_message(Buffer& message,
                     rosserial_msgs::TopicInfo topic_info,
                     Session::Version version) {

    // Insert topic ID
    uint8_t topic_id = (uint8_t)topic_info.topic_id;
    message.insert(message.begin(), topic_id);

    // Convert stream to payload message
    evologics_ros::AcousticModemPayload msg;
    msg.address = (uint8_t)topic_info.address;

    std::string payload(message.begin(), message.end());
    msg.payload = payload;
    generic_pub_.publish(msg);
  }

  //// SYNC WATCHDOG ////

  void required_topics_check() {
    // Get node address
    XmlRpc::XmlRpcValue param;
    ros::param::get("~origin_address", param);
    int origin = (int)param;
    ROS_INFO_STREAM("Origin: " << origin);

    // Publishers
    if (ros::param::has("~topics")) {
      rosserial_msgs::TopicInfo topic_info;
      topic_info = fill_info("~topics");
      if (topic_info.address != origin) setup_publisher(topic_info);
      else setup_subscriber(topic_info);
    }
    else ROS_WARN("Failed to establish the TOPIC connections dictated by require parameter.");


    // Services
    if (ros::param::has("~services")) {
      rosserial_msgs::TopicInfo topic_info;
      topic_info = fill_info("~services");
      if (topic_info.address != origin) setup_service_client_publisher(topic_info);
      else setup_service_client_subscriber(topic_info);
    }
<<<<<<< HEAD
    else ROS_WARN("Connected client failed to establish the SUBSCRIBERS dictated by require parameter.");

    // Service Client Pub
    if (ros::param::has("~require/service_clients")) {
      rosserial_msgs::TopicInfo topic_info;
      topic_info = fill_info("~require/service_clients");
      setup_service_publisher(topic_info);
    }
    else ROS_WARN("Connected client failed to establish the SERVICE CLIENTS dictated by require parameter.");

    // Service Client Subs
    if (ros::param::has("~require/service_servers")) {
      rosserial_msgs::TopicInfo topic_info;
      topic_info = fill_info("~require/service_servers");
      setup_service_subscriber(topic_info);
    }
    else ROS_WARN("Connected client failed to establish the SERVICE SERVERS dictated by require parameter.");
=======
    else ROS_WARN("Failed to establish the SERVICE connections dictated by require parameter.");
>>>>>>> 3cf83663
  }


  rosserial_msgs::TopicInfo fill_info(std::string param_name) {
    XmlRpc::XmlRpcValue param_list;
    ros::param::get(param_name, param_list);
    ROS_ASSERT(param_list.getType() == XmlRpc::XmlRpcValue::TypeStruct);

    for (XmlRpc::XmlRpcValue::iterator it = param_list.begin(); it != param_list.end(); it++) {
      XmlRpc::XmlRpcValue data = it->second;
      ROS_ASSERT(data.getType() == XmlRpc::XmlRpcValue::TypeStruct);

      rosserial_msgs::TopicInfo topic_info;
      if (param_name == "~topics"){
        topic_info.topic_id = (int)data["topic_id"];
        topic_info.topic_name = (std::string)data["topic_name"];
        topic_info.message_type = (std::string)data["message_type"];
        topic_info.address = (int)data["destination_address"];
      }
      else{
        topic_info.topic_id = (int)data["service_id"];
        topic_info.topic_name = (std::string)data["service_name"];
        topic_info.address = (int)data["owner_address"];
      }


      return topic_info;
    }
  }



  static uint8_t checksum(ros::serialization::IStream& stream) {
    uint8_t sum = 0;
    for (uint16_t i = 0; i < stream.getLength(); ++i) {
      sum += stream.getData()[i];
    }
    return sum;
  }

  static uint8_t checksum(uint16_t val) {
    return (val >> 8) + val;
  }

  //// RECEIVED MESSAGE HANDLERS ////

  void setup_publisher(rosserial_msgs::TopicInfo topic_info) {
    PublisherPtr pub(new Publisher(nh_, topic_info));
    publishers_[topic_info.topic_id] = pub;
    callbacks_[topic_info.topic_id] = boost::bind(&Publisher::handle, pub, _1);
  }

  void setup_subscriber(rosserial_msgs::TopicInfo topic_info) {
    SubscriberPtr sub(new Subscriber(nh_, topic_info,
        boost::bind(&Session::write_message, this, _1, topic_info, client_version)));
    subscribers_[topic_info.topic_id] = sub;
  }

  void setup_service_publisher(rosserial_msgs::TopicInfo topic_info) {
    if (!service_publishers_.count(topic_info.topic_name)) {
      ROS_DEBUG("Creating service client for topic %s",topic_info.topic_name.c_str());
      ServiceServerPtr srv(new ServiceServer(
        nh_,topic_info,boost::bind(&Session::write_message, this, _1, topic_info, client_version)));
      service_publishers_[topic_info.topic_name] = srv;
    }
  }

  void setup_service_subscriber(rosserial_msgs::TopicInfo topic_info) {
    if (!service_subscribers_.count(topic_info.topic_name)) {
      ROS_DEBUG("Creating service client for topic %s",topic_info.topic_name.c_str());
      ServiceClientPtr srv(new ServiceClient(nh_,topic_info));
      service_subscribers_[topic_info.topic_name] = srv;
      callbacks_[topic_info.topic_id] = boost::bind(&ServiceClient::handle, srv, _1);
    }
  }

  void handle_log(ros::serialization::IStream& stream) {
    rosserial_msgs::Log l;
    ros::serialization::Serializer<rosserial_msgs::Log>::read(stream, l);
    if(l.level == rosserial_msgs::Log::ROSDEBUG) ROS_DEBUG("%s", l.msg.c_str());
    else if(l.level == rosserial_msgs::Log::INFO) ROS_INFO("%s", l.msg.c_str());
    else if(l.level == rosserial_msgs::Log::WARN) ROS_WARN("%s", l.msg.c_str());
    else if(l.level == rosserial_msgs::Log::ERROR) ROS_ERROR("%s", l.msg.c_str());
    else if(l.level == rosserial_msgs::Log::FATAL) ROS_FATAL("%s", l.msg.c_str());
  }


  ros::NodeHandle nh_;
  ros::NodeHandle nhp_;
  ros::Subscriber generic_sub_;
  ros::Publisher generic_pub_;

  Session::Version client_version;
  Session::Version client_version_try;

  std::map< uint16_t, boost::function<void(ros::serialization::IStream)> > callbacks_;
  std::map< uint16_t, PublisherPtr > publishers_;
  std::map< uint16_t, SubscriberPtr > subscribers_;
  std::map<std::string, ServiceServerPtr> service_publishers_;
  std::map<std::string, ServiceClientPtr> service_subscribers_;
};

}  // namespace

#endif  // ROSSERIAL_SERVER_SESSION_H<|MERGE_RESOLUTION|>--- conflicted
+++ resolved
@@ -171,30 +171,10 @@
     if (ros::param::has("~services")) {
       rosserial_msgs::TopicInfo topic_info;
       topic_info = fill_info("~services");
-      if (topic_info.address != origin) setup_service_client_publisher(topic_info);
-      else setup_service_client_subscriber(topic_info);
-    }
-<<<<<<< HEAD
-    else ROS_WARN("Connected client failed to establish the SUBSCRIBERS dictated by require parameter.");
-
-    // Service Client Pub
-    if (ros::param::has("~require/service_clients")) {
-      rosserial_msgs::TopicInfo topic_info;
-      topic_info = fill_info("~require/service_clients");
-      setup_service_publisher(topic_info);
-    }
-    else ROS_WARN("Connected client failed to establish the SERVICE CLIENTS dictated by require parameter.");
-
-    // Service Client Subs
-    if (ros::param::has("~require/service_servers")) {
-      rosserial_msgs::TopicInfo topic_info;
-      topic_info = fill_info("~require/service_servers");
-      setup_service_subscriber(topic_info);
-    }
-    else ROS_WARN("Connected client failed to establish the SERVICE SERVERS dictated by require parameter.");
-=======
+      if (topic_info.address != origin) setup_service_publisher(topic_info);
+      else setup_service_subscriber(topic_info);
+    }
     else ROS_WARN("Failed to establish the SERVICE connections dictated by require parameter.");
->>>>>>> 3cf83663
   }
 
 
